"""Main batch script to set parameters for amplitude analysis fits.

See README for process architecture, or run with "--help" to understand variable usage

TODO: change bootstrap option to default to 0, and accept an integer value for the
    number of bootstrap fits to perform.

Optional improvements to make script more generalized:
<<<<<<< HEAD
    - Ability to choose polar coordinates. Means init_imag -> init_phase
    - Ability or some handling of matching the GPU architecture
=======
        Ability to choose polar coordinates. Means init_imag -> init_phase
        Ability or some handling of matching the GPU architecture
>>>>>>> b64acdee
        not surefire, but can check GPU arch set in $AMPTOOLS_HOME makefile
    - Arg for the reaction line, right now hardcoded to "Beam Proton Pi01 Pi02 Pi+ Pi-"
    - Ability to pass extra user options like 'omega3pi' (which is currently hardcoded)

SLURM INFO (https://scicomp.jlab.org/scicomp/slurmJob/slurmInfo)

TODO: Possible bug in mass/t bin creation, where the last bin gets skipped. Probably due
    to some floating point precision error.
"""

import argparse
import os
import pathlib
import pwd
import subprocess
import time
from typing import List

import write_config

# Constants
USER = pwd.getpwuid(os.getuid())[0]
VOLATILE_DIR = f"/volatile/halld/home/{USER}"
# TODO: change this based off cwd and not user hardcoded
CODE_DIR = f"/w/halld-scshelf2101/{USER}/neutralb1/submission/batch_scripts/"


def main(args: dict) -> None:
    """Main function. Run file with "--help" to understand variable usage"""

    # unpack some config arguments
    energy_min, energy_max = args["energy"]
    n_gpus, gpu_type = int(args["gpu"][0]), args["gpu"][1]

    if "ALL" in args["orientations"]:
        args["orientations"] = ["PARA_0", "PERP_45", "PERP_90", "PARA_135"]

    # error checks
    if args["truth_file"] and (
        args["data_version"] not in args["truth_file"]
        or not os.path.isfile(f"{CODE_DIR}{args['truth_file']}")
    ):
        raise ValueError("MC and truth versions must match and truth file must exist!")
    if f"{args['phasespace_version']}{args['phasespace_option']}" not in "\t".join(
        os.listdir(args["phasespace_dir"])
    ):
        raise FileNotFoundError(
            f"Phasespace {args['phasespace_version']}{args['phasespace_option']} does"
            f" not exist in directory: {args['phasespace_dir']}"
        )
    if f"{args['data_version']}{args['data_option']}" not in "\t".join(
        os.listdir(args["data_dir"])
    ):
        raise FileNotFoundError(
            f"Data {args['data_version']}{args['data_option']} does not exist in"
            f" directory: {args['data_dir']}"
        )
    for ont in args["orientations"]:
        if ont not in "\t".join(os.listdir(args["data_dir"])):
            raise FileNotFoundError(
                f"Orientation {ont} not found in directory: {args["data_dir"]}"
            )
    if len(args["t_momenta"]) < 2 or len(args["masses"]) < 2:
        raise ValueError("Must specify at LEAST two arguments for t and mass bins")
    if not args["waveset"]:
        raise ValueError("Must specify a waveset to fit with")

    # get t and mass bins to fit over
    low_t_edges, high_t_edges = make_bins(args["t_momenta"])
    low_mass_edges, high_mass_edges = make_bins(args["masses"])

    # create ROOT data files with cuts if not yet done
    create_data_files(
        low_t_edges,
        high_t_edges,
        energy_min,
        energy_max,
        low_mass_edges,
        high_mass_edges,
        args["orientations"],
        args["run_periods"],
        args["data_dir"],
        args["data_version"],
        args["data_option"],
        args["phasespace_dir"],
        args["phasespace_version"],
        args["phasespace_option"],
        args["cut_recoil_pi_mass"],
        args["reaction"],
    )

    # Create config file template "fit.cfg" that works for any bin
    if not args["truth_file"]:
        write_config.main(args)

    # when set True in the loop, will always skip asking the user if they want to
    # overwrite files
    skip_input = False

    # These loops create a job submission for every combination of
    # run period, and mass & t bins
    for run_period in args["run_periods"]:
        for low_t, high_t in zip(low_t_edges, high_t_edges):
            for low_mass, high_mass in zip(low_mass_edges, high_mass_edges):
                truth_subdir = "truth/" if args["truth_file"] else ""

                # PREPARE DIRECTORIES
                running_dir = "/".join(
                    (
                        VOLATILE_DIR,
                        "TMPDIR",
                        "ampToolsFits",
                        args["reaction"],
                        run_period,
                        "-".join(sorted(args["orientations"])),
                        f"{args['data_version']}{args['data_option']}",
                        f"{args['phasespace_version']}{args['phasespace_option']}",
                        "_".join(sorted(args["waveset"])),
                        f"recoil-pi-mass_{args['cut_recoil_pi_mass']}",
                        f"t_{low_t:.2f}-{high_t:.2f}",
                        f"mass_{low_mass:.3f}-{high_mass:.3f}",
                        truth_subdir,
                    )
                )
                pathlib.Path(running_dir).mkdir(parents=True, exist_ok=True)

                log_dir = running_dir + "log/"
                data_out_dir = running_dir.replace("TMPDIR/", "")
                pathlib.Path(log_dir).mkdir(parents=True, exist_ok=True)
                pathlib.Path(data_out_dir).mkdir(parents=True, exist_ok=True)

                # truth fits don't require rand or bootstrap fits
                if not args["truth_file"]:
                    rand_dir = running_dir + "rand/"
                    bootstrap_dir = running_dir + "bootstrap/"
                    rand_out_dir = data_out_dir + "rand/"
                    bootstrap_out_dir = data_out_dir + "bootstrap/"
                    pathlib.Path(rand_dir).mkdir(parents=True, exist_ok=True)
                    pathlib.Path(bootstrap_dir).mkdir(parents=True, exist_ok=True)
                    pathlib.Path(rand_out_dir).mkdir(parents=True, exist_ok=True)
                    pathlib.Path(bootstrap_out_dir).mkdir(parents=True, exist_ok=True)

                # location of pre-selected data file
                source_file_dir = volatile_path(
                    args["reaction"],
                    args["cut_recoil_pi_mass"],
                    low_t,
                    high_t,
                    energy_min,
                    energy_max,
                    low_mass,
                    high_mass,
                )

                # if a completed fit is found in the output directory, ask if the user
                # is sure they want to overwrite it
                if not skip_input:
                    if os.path.isfile(f"{data_out_dir}best.fit") or os.path.isfile(
                        f"{data_out_dir}best_truth.fit"
                    ):
                        print(
                            f"best.fit already exists at {data_out_dir}, are"
                            " you sure you want to submit this job and overwrite the"
                            " file? (yes/no/skip_input/exit)"
                        )
                        while True:
                            ans = str(input())
                            if ans == "yes" or ans == "y" or ans == "no" or ans == "n":
                                break
                            elif ans == "skip_input":
                                skip_input = True
                                break
                            elif ans == "exit" or ans == "exit()":
                                exit()
                            else:
                                print(
                                    "Please answer yes, no, skip_input (to submit all"
                                    " jobs without asking), or exit"
                                )
                        if ans == "no" or ans == "n":
                            continue

                # copy in needed files
                if args["truth_file"]:
                    os.system(f"cp -f {CODE_DIR}{args['truth_file']} {running_dir}")
                else:
                    os.system(f"cp -f {CODE_DIR}fit.cfg {running_dir}")

                # prepare job name to be shown on slurm webpage
                job_name = "_".join(
                    (
                        args["reaction"],
                        run_period,
                        "-".join(sorted(args["orientations"])),
                        f"{args['data_version']}{args['data_option']}",
                        f"{args['phasespace_version']}{args['phasespace_option']}",
                        "_".join(sorted(args["waveset"])),
                        f"recoil-pi-mass_{args['cut_recoil_pi_mass']}",
                        f"t_{low_t:.2f}-{high_t:.2f}",
                        f"mass_{low_mass:.3f}-{high_mass:.3f}",
                    )
                )

                # handoff arguments to bash script that will run on the ifarm
                script_command = " ".join(
                    (
                        f"{CODE_DIR}run_fit.sh",
                        f"-o {'-'.join(sorted(args['orientations']))}",
                        f"-r {run_period}",
                        f"-n {args['nrand']}",
                        f"-d {args['data_version']}",
                        f"-p {args['phasespace_version']}",
                        f"-s {source_file_dir}",
                        f"-O {data_out_dir}",
                        f"-C {CODE_DIR}",
                        f"-R {args['reaction']}",
                        f"-b {args['bootstrap']}",
                    )
                )
                if args["truth_file"]:
                    script_command += f" -t {args['truth_file']}"
                if args["data_option"]:
                    script_command += f" -D {args['data_option']}"
                if args["phasespace_option"]:
                    script_command += f" -P {args['phasespace_option']}"
                submit_slurm_job(
                    job_name,
                    script_command,
                    running_dir,
                    log_dir,
                    gpu_type,
                    n_gpus,
                    args["email"],
                    args["time_limit"],
                )

    return


def create_data_files(
    low_t_edges: list,
    high_t_edges: list,
    energy_min: float,
    energy_max: float,
    low_mass_edges: list,
    high_mass_edges: list,
    orientations: list,
    run_periods: list,
    data_dir: str,
    data_ver: str,
    data_option: str,
    phasespace_dir: str,
    phasespace_ver: str,
    phasespace_option: str,
    cut_recoil_pi_mass: float,
    reaction: str,
) -> None:
    """Create data files with cuts and store them in volatile

    The typical ROOTDataReader method in the .cfg files reads in data much too slowly,
    and is repetitive when the same TEM region is being selected. This function will
    copy the source data files to the volatile directory, and cut them to the desired
    TEM region for quick access. Each TEM + recoil_pi_mass bin will have its own ifarm
    job. If jobs are submitted, then the program exits to avoid pwa jobs being submitted
    without the necessary data files.

    Args:
        low_t_edges (list): values of low t bin edges
        high_t_edges (list): values of high t bin edges
        energy_min (float): minimum beam energy value
        energy_max (float): maximum beam energy value
        low_mass_edges (list): values of low omega pi mass bin edges
        high_mass_edges (list): values of high omega pi mass bin edges
        orientations (list): diamond orientation settings
        run_period (list): string in file name, e.g. 2017_01, allPeriods
        data_dir (str): directory of original data files
        data_ver (str): MC version string in file name, e.g. ver03.1
        data_option (str): MC option string in file name, e.g. _mcthrown
        phasespace_dir (str): directory of original phasespace files
        phasespace_ver (str): MC version string in file name, e.g. ver03
        phasespace_option (str): MC option string in file name,
            e.g. _accept_noaccidental
        cut_recoil_pi_mass (float): removes events below the given recoil-pion mass
    Raises:
        FileExistsError: Generated phasespace file not found
        FileExistsError: Accepted phasespace file not found
        FileExistsError: Data File not found
    """

    # track what files need to be copied to what directories on volatile
    src_files_to_copy_to_dir = {}

    # if user wants to skip being asked for every job submission, this will become True
    skip_input = False

    jobs_submitted = False  # becomes True if any jobs are submitted

    for run_period in run_periods:
        # find generated phasespace file (this is always thrown, so no
        # phasespace_option is used here)
        gen_file = (
            f"{phasespace_dir}/anglesOmegaPiPhaseSpaceGen_"
            f"{run_period}_{phasespace_ver}.root"
        )
        if not os.path.isfile(gen_file):
            raise FileExistsError(f"Path {gen_file} does not exist!\n")
        src_files_to_copy_to_dir[gen_file] = []

        # find accepted phasespace file (if needed)
        if "mcthrown" not in data_option:
            acc_file = (
                f"{phasespace_dir}/anglesOmegaPiPhaseSpaceAcc_"
                f"{run_period}_{phasespace_ver}{phasespace_option}.root"
            )
            if not os.path.isfile(acc_file):
                raise FileExistsError(f"Path {acc_file} does not exist!\n")
            src_files_to_copy_to_dir[acc_file] = []

        # find data files
        data_files = []
        for ont in orientations:
            f = (
                f"{data_dir}/AmpToolsInputTree_sum_{ont}_{run_period}"
                f"_{data_ver}{data_option}.root"
            )
            if not os.path.isfile(f):
                raise FileExistsError(f"Path {f} does not exist!\n")
            data_files.append(f)
            src_files_to_copy_to_dir[f] = []

        # loop over TEM bins to determine what bins need the cut data files
        for low_mass, high_mass in zip(low_mass_edges, high_mass_edges):
            for low_t, high_t in zip(low_t_edges, high_t_edges):
                # create directory for each TEM bin if not already done
                bin_dir = volatile_path(
                    reaction,
                    cut_recoil_pi_mass,
                    low_t,
                    high_t,
                    energy_min,
                    energy_max,
                    low_mass,
                    high_mass,
                )
                pathlib.Path(bin_dir).mkdir(parents=True, exist_ok=True)

                # if files not already in volatile, add to list to be copied
                if not os.path.isfile(f"{bin_dir}/{gen_file.split('/')[-1]}"):
                    src_files_to_copy_to_dir[gen_file].append(bin_dir)
                if "mcthrown" not in data_option and not os.path.isfile(
                    f"{bin_dir}/{acc_file.split('/')[-1]}"
                ):
                    src_files_to_copy_to_dir[acc_file].append(bin_dir)
                for data_file in data_files:
                    if not os.path.isfile(f"{bin_dir}/{data_file.split('/')[-1]}"):
                        src_files_to_copy_to_dir[data_file].append(bin_dir)

        # if any files need to be cut and copied for this run period, ask user if
        # they want to submit jobs to create them
        if bool([a for a in src_files_to_copy_to_dir.values() if a != []]):
            if not skip_input:
                print(
                    f"\nFiles need to be cut and copied to the following directories"
                    f" for run period {run_period}:"
                )
                for src, dirs in src_files_to_copy_to_dir.items():
                    if dirs:
                        print(f"\n{src} ->")
                        for dir in dirs:
                            print(f"  {dir}")
                print(
                    "Do you want to submit jobs to create these files?"
                    " (yes/no/skip_input/exit)"
                )
                while True:
                    ans = str(input())
                    if ans == "yes" or ans == "y" or ans == "no" or ans == "n":
                        break
                    elif ans == "skip_input":
                        skip_input = True
                        break
                    elif ans == "exit" or ans == "exit()":
                        exit()
                    else:
                        print(
                            "Please answer yes, no, skip_input (to submit all jobs"
                            " without asking), or exit"
                        )
                if ans == "no" or ans == "n":
                    continue

            # submit jobs to create the files
            jobs_submitted = True
            for src_file, dirs in src_files_to_copy_to_dir.items():
                for dir in dirs:
                    # create log dir
                    log_dir = dir + "/log/"
                    pathlib.Path(log_dir).mkdir(parents=True, exist_ok=True)

                    # extract the t and mass bin values from the directory path
                    low_t = float(dir.split("t_")[1].split("-")[0])
                    high_t = float(dir.split("t_")[1].split("-")[1].split("/")[0])
                    low_mass = float(dir.split("/mass_")[1].split("-")[0])
                    high_mass = float(
                        dir.split("/mass_")[1].split("-")[1].split("/")[0]
                    )

                    # create command to run the ROOT macro
                    command = (
                        f"source {CODE_DIR}setup_gluex.sh && root -l -b -q"
                        f" '{CODE_DIR}copy_tree_with_cuts.C("
                        f'"{src_file}", "{dir}",'
                        f' "{cut_recoil_pi_mass}",'
                        f' "{low_t:.2f}", "{high_t:.2f}",'
                        f' "{energy_min}", "{energy_max}",'
                        f' "{low_mass:.3f}", "{high_mass:.3f}"'
                        ")'"
                    )
                    submit_slurm_job(
                        job_name=f"copy_{src_file.split('/')[-1]}_to_{dir}",
                        script_command=command,
                        running_dir=dir,
                        log_dir=log_dir,
                        gpu_type="",
                        n_gpus=0,
                        email_address="",
                        time_limit="00:30:00",
                        n_cpus=8,
                    )

    if jobs_submitted:
        print(
            "Jobs have been submitted to create the necessary data files."
            " Please wait for them to finish before submitting PWA fits."
            " Job progress can be monitored at"
            " https://scicomp.jlab.org/scicomp/slurmJob/activeJob, or by running"
            " 'squeue -u $USER' in a terminal"
        )
        exit()

    return


def submit_slurm_job(
    job_name: str,
    script_command: str,
    running_dir: str,
    log_dir: str,
    gpu_type: str,
    n_gpus: int,
    email_address: str,
    time_limit: str,
    mem_per_cpu: str = "5000M",
    n_cpus: int = 32,
) -> None:
    """Submit a slurm job to the ifarm using an mpi+gpu build

    Args:
        job_name (str): shown on the scicomp webpage
        script_command (str): bash script with its arguments
        running_dir (str): /volatile/TMPDIR location
        log_dir (str): where slurm log files are stored
        gpu_type (str): card type to be used
        n_gpus (int): how many gpu cards to use (supported by mpi)
        email address (str): send email to address when job begins/fails/succeeds
        time_limit (str, optional): Max wall-time in Hour:Min:Sec. Defaults to "1:00:00"
        mem_per_cpu (str, optional): Default of 5GB appear to be min needed for fit
            jobs, though small jobs like phasespace generation can use less
        n_cpus (int, optional): Number of mpi cpus to use (only used if n_gpus=0).
            Defaults to 32.
    """

    with open("tempSlurm.txt", "w") as slurm_out:
        slurm_out.write(
            "#!/bin/sh \n"
            "#SBATCH -A halld\n"
            f"#SBATCH --time={time_limit} \n"
            f"#SBATCH --chdir={running_dir}\n"
            f"#SBATCH --error={log_dir}log.err \n"
            f"#SBATCH --output={log_dir}log.out \n"
            f"#SBATCH --job-name={job_name} \n"
            f"#SBATCH --mem-per-cpu={mem_per_cpu} \n"
            "#SBATCH --cpus-per-task=1 \n"
            "#SBATCH --ntasks-per-core=1 \n"
            "#SBATCH --threads-per-core=1 \n"
            "#SBATCH --constraint=el9 \n"
        )
        if email_address:
            slurm_out.write(
                f"#SBATCH --mail-user={email_address} \n"
                "#SBATCH --mail-type=BEGIN,END,FAIL \n"
            )
        # different requirements for GPU and CPU fits
        if n_gpus > 0:
            slurm_out.write(
                "#SBATCH --partition=gpu \n"
                f"#SBATCH --gres=gpu:{gpu_type}:{n_gpus} \n"
                f"#SBATCH --ntasks={n_gpus+1} \n"  # mpigpu always needs n_gpus+1
            )
        else:
            slurm_out.write(f"#SBATCH --partition=ifarm \n#SBATCH --ntasks={n_cpus} \n")
        slurm_out.write(script_command)

    # wait half a second to avoid job skip error if too many submitted quickly
    time.sleep(0.5)
    subprocess.call(["sbatch", "tempSlurm.txt"])

    # remove temporary submission file
    os.remove("tempSlurm.txt")
    return


def make_bins(args: List[float]) -> tuple[List[float], List[float]]:
    """Makes low and high bin edges given a list of values. See cases below

    Case 1: Linearly spaced bins from min to max with a specified bin width.
        List is of form [min, max, width].
    Case 2: Custom binning as defined by user. List is of form
        [min_bin, bin_2, ... bin_k, ... max_bin]

    Args:
        args (list): bin values according to either case

    Raises:
        ValueError: custom bins are not ordered sequentially
        RuntimeError: avoids user error where cases can overlap

    Returns:
        tuple[List[float], List[float]]: Paired lists defining the low and high bin
            edges
    """
    low_edges = []
    high_edges = []
    delta = 1e-15
    diff = args[-2] - args[0]
    # case 1: list = [min, max, width]. The width MUST always be smaller than the
    #   difference between the max and min bins. The "or" statement handles floating
    #   point precision if its one bin
    if args[-1] < diff or abs(args[-1] - diff) < delta:
        if len(args) != 3:
            raise (
                RuntimeError(
                    "User gave a custom list, but the last bin value is too"
                    " close to the 2nd to last value"
                )
            )
        min, max, width = args
        n_bins = int((max - min) / width)
        if n_bins == 0:
            n_bins = 1
        for i in range(n_bins):
            low_edges.append(min + width * i)
            high_edges.append(min + width * (i + 1))
    # case 2: list =[bin_1, bin_i..., bin_n. ]. Because the last value is ALWAYS
    # greater than the 2nd to last, this will never accidentally fall into case 2
    else:
        if args != sorted(args):
            raise ValueError(
                "User gave custom list, but it was not ordered from"
                " smallest to largest bin"
            )
        for i in range(len(args) - 1):
            low_edges.append(args[i])
            high_edges.append(args[i + 1])

    return low_edges, high_edges


def check_positive_float(val) -> float:
    # custom error check for argparse to ensure float is positive
    fl = float(val)
    if fl < 0.0:
        raise argparse.ArgumentTypeError(f"{fl} must be >= 0")
    return fl


def volatile_path(
    reaction: str,
    cut_recoil_pi_mass: float,
    low_t: float,
    high_t: float,
    energy_min: float,
    energy_max: float,
    low_mass: float,
    high_mass: float,
) -> str:
    """Create consistent volatile path for pre-selected data files

    The string returned here is used in both the data file creation function and the
    main function. This function ensures that the path is consistent between the two.
    """
    return "/".join(
        (
            VOLATILE_DIR,
            "TMPDIR",
            "ampToolsFits",
            reaction,
            "data_files",
            f"recoil-pi-mass_{cut_recoil_pi_mass}",
            f"t_{low_t:.2f}-{high_t:.2f}",
            f"E_{energy_min:.2f}-{energy_max:.2f}",
            f"mass_{low_mass:.3f}-{high_mass:.3f}",
        )
    )


def parse_args() -> dict:
    parser = argparse.ArgumentParser(description="Submit PWA fits various configs")

    # waveset and any modifications
    parser.add_argument(
        "-w",
        "--waveset",
        nargs="+",
        choices=[
            "0m",
            "1p",
            "1m",
            "2p",
            "2m",
            "3m",
            "iso",
            "b1",
            "b1free",
            "rho",
            "rhofree",
            "nodalitz",
        ],
        help="Waveset to fit with",
    )
    parser.add_argument(
        "--phase_reference",
        type=str,
        metavar="JPmL",
        default="",
        help=(
            "Flag the wave (in 'JPmL' format) whose phase will be constrained to 0."
            " Empty (default) picks lowest JP, m, L combination"
        ),
    )
    parser.add_argument(
        "--phaselock",
        action="store_true",
        help=(
            "Option to turn on the 'phaselock' model, where phases are common across"
            " m-projections for a particular eJPL combination"
        ),
    )
    parser.add_argument(
        "-ds",
        "--ds_ratio",
        type=str,
        default="",
        choices=["free", "fixed", "split"],
        help=(
            "option to modify the ratio & phase between the D/S waves."
            " Leaving empty (default) lets them float within some bounds."
            " 'Free' removes the parameters, allowing them to float freely."
            " 'Fixed' sets to E852 nominal values"
            " (ratio=0.27 & phase=0.184 radians)."
            " 'Split' gives each reflectivity its own ratio & phase"
        ),
    )
    parser.add_argument(
        "--frame",
        type=str,
        default="",
        choices=["GJ", "Adair"],
        metavar="decay frame option",
        help="change decay frame used, empty default means helicity will be used",
    )
    parser.add_argument(
        "--force_refl",
        type=int,
        default=0,
        choices=[-1, 1],
        help="only allow a single reflectivity by setting to +1 or -1",
    )
    parser.add_argument(
        "--init_refl",
        type=int,
        default=0,
        choices=[-1, 1],
        help="initialize single reflectivity by setting to +1 or -1",
    )
    parser.add_argument(
        "--init_real",
        type=float,
        default=100.0,
        metavar=("real_part"),
        help="value to initialize real cartesian part of amplitude to",
    )
    parser.add_argument(
        "--init_imag",
        type=float,
        default=100.0,
        metavar=("imag_part"),
        help="value to initialize imaginary cartesian part of amplitude to",
    )
    parser.add_argument(
        "--remove_waves",
        nargs="+",
        default=[],
        help="waves given in 'eJPmL' format to remove from the waveset",
    )

    # details of fit type
    parser.add_argument(
        "--reaction",
        type=str,
        default="omegapi",
        help="base reaction name to be used in cfg files",
    )
    parser.add_argument(
        "-n", "--nrand", type=int, default=20, help="number of random fits"
    )
    parser.add_argument(
        "-o",
        "--orientations",
        nargs="*",
        default=["PARA_0"],
        choices=["PARA_0", "PARA_135", "PERP_45", "PERP_90", "ALL"],
        help="diamond orientations",
    )
    parser.add_argument(
        "-r",
        "--run_periods",
        nargs="*",
        default=["allPeriods"],
        choices=["allPeriods", "2017_01", "2018_01", "2018_08"],
        help="run periods of data/MC to fit",
    )
    parser.add_argument(
        "-m",
        "--masses",
        nargs="+",
        type=check_positive_float,
        default=[1.0, 1.5, 0.05],
        help=(
            "start, end, and width of mass bins to fit to. Alternatively the user may"
            " pass their own list of mass bins, ex: -m 1.0 1.1 1.5"
        ),
    )
    parser.add_argument(
        "-t",
        "--t_momenta",
        nargs="+",
        type=check_positive_float,
        default=[0.1, 0.5, 0.1],
        help=(
            "start, end, and width of t bins to fit to. Alternatively the user may"
            " pass their own list of t bins, ex: -t 0.2 0.3 0.6"
        ),
    )
    parser.add_argument(
        "-e",
        "--energy",
        nargs=2,
        type=check_positive_float,
        default=[8.2, 8.8],
        metavar=("low_E_edge", "high_E_edge"),
        help="range of beam energy to fit to. Default is coherent peak region",
    )
    parser.add_argument(
        "--truth_file",
        type=str,
        default="",
        help=(
            "cfg file used to generate signal MC, with fixed parameters. Used for"
            " input-output testing"
        ),
    )
    parser.add_argument(
        "--data_dir",
        type=str,
        default="/w/halld-scshelf2101/kscheuer/neutralb1/submission/source_files/data",
        help="directory where data files are stored",
    )
    parser.add_argument(
        "--data_version",
        type=str,
        default="data",
        help=(
            "data version to use for fits. GlueX data is typically 'data', and Monte"
            " uses the actual version number i.e. 'verXY.Z'"
        ),
    )
    parser.add_argument(
        "--data_option",
        type=str,
        default="",
        help=(
            "Monte Carlo option used in DSelector. Default assumes real data is used."
            " Options are typically '_mcthrown', '_mc', etc."
        ),
    )
    parser.add_argument(
        "--phasespace_dir",
        type=str,
        default=(
            "/w/halld-scshelf2101/kscheuer/neutralb1/submission/source_files/phasespace"
        ),
        help="directory where phasespace files are stored",
    )
    parser.add_argument(
        "--phasespace_version",
        type=str,
        default="ver03",
        help="phasespace version to use for fits",
    )
    parser.add_argument(
        "--phasespace_option",
        type=str,
        default="",
        help=(
            "Monte Carlo option used in DSelector. Default assumes no special options"
            " were used. An option like '_accept_noaccidental' could be used."
        ),
    )
    parser.add_argument(
        "-c",
        "--cut_recoil_pi_mass",
        type=float,
        default=1.4,
        help=(
            "Cuts events below the given value in the recoil-pion mass spectrum, i.e."
            " a value of 1.3 selects events like 'MRecoilPi > 1.3' when the trees are"
            " copied. This flag assumes the ROOT data files has an 'MRecoilPi' leaf"
        ),
    )
    parser.add_argument(
        "-b",
        "--bootstrap",
        type=int,
        default=0,
        help=(
            "When non-zero value passed, the requested number of bootstrap fits will"
            " be performed starting from the nominal values found at the end of all the"
            " --nrand fits in each bin"
        ),
    )

    # other arguments
    parser.add_argument(
        "--template_name",
        type=str,
        default="template.cfg",
        help="template with default values to copy and overwrite",
    )
    parser.add_argument(
        "-g",
        "--gpu",
        nargs=2,
        default=["0", ""],
        choices=["1", "2", "3", "4", "T4", "TitanRTX", "A100", "A800"],
        metavar=("#GPUs", "CARD"),
        help="set # of GPUs to use for a card. Default assumes only CPU fits",
    )
    parser.add_argument(
        "--email",
        type=str,
        default="",
        help=("when email address given, mails address when a job starts/stops/fails."),
    )
    parser.add_argument(
        "--time_limit",
        type=str,
        default="01:00:00",
        help=("Max walltime for each slurm job. Default assumes quick jobs (1 hr)"),
    )

    args = parser.parse_args()

    return vars(args)


if __name__ == "__main__":
    args = parse_args()
    main(args)<|MERGE_RESOLUTION|>--- conflicted
+++ resolved
@@ -6,13 +6,8 @@
     number of bootstrap fits to perform.
 
 Optional improvements to make script more generalized:
-<<<<<<< HEAD
     - Ability to choose polar coordinates. Means init_imag -> init_phase
     - Ability or some handling of matching the GPU architecture
-=======
-        Ability to choose polar coordinates. Means init_imag -> init_phase
-        Ability or some handling of matching the GPU architecture
->>>>>>> b64acdee
         not surefire, but can check GPU arch set in $AMPTOOLS_HOME makefile
     - Arg for the reaction line, right now hardcoded to "Beam Proton Pi01 Pi02 Pi+ Pi-"
     - Ability to pass extra user options like 'omega3pi' (which is currently hardcoded)
